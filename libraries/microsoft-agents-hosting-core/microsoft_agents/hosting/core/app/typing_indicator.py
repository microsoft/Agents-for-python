--- conflicted
+++ resolved
@@ -20,40 +20,6 @@
     Encapsulates the logic for sending "typing" activity to the user.
     """
 
-<<<<<<< HEAD
-    _intervalMs: float
-    _task: Optional[asyncio.Task] = None
-    _running: bool = False
-
-    def __init__(self, intervalSeconds=1) -> None:
-        # Convert milliseconds to seconds for asyncio.sleep
-        self._intervalMs = intervalSeconds * 1000.0
-
-    async def start(self, context: TurnContext) -> None:
-        if self._running:
-            return
-
-        logger.debug(f"Starting typing indicator with interval: {self._intervalMs} ms")
-        self._running = True
-        self._task = asyncio.create_task(self._typing_loop(context))
-
-    async def stop(self) -> None:
-        if self._running:
-            logger.debug("Stopping typing indicator")
-            self._running = False
-            if self._task and not self._task.done():
-                self._task.cancel()
-                try:
-                    await self._task
-                except asyncio.CancelledError:
-                    pass
-            self._task = None
-
-    async def _typing_loop(self, context: TurnContext):
-        """Continuously send typing indicators at the specified interval."""
-        try:
-            while self._running:
-=======
     def __init__(self, intervalSeconds=1) -> None:
         self._intervalSeconds = intervalSeconds
         self._task: Optional[asyncio.Task] = None
@@ -98,27 +64,16 @@
                     if not self._running:
                         break
 
->>>>>>> f4779dcd
                 try:
                     logger.debug("Sending typing activity")
                     await context.send_activity(Activity(type=ActivityTypes.typing))
                 except Exception as e:
                     logger.error(f"Error sending typing activity: {e}")
-<<<<<<< HEAD
-                    self._running = False
-                    break
-
-                # Check _running again before sleeping to ensure clean shutdown
-                if self._running:
-                    # Wait for the interval before sending the next typing indicator
-                    await asyncio.sleep(self._intervalMs)
-=======
                     async with self._lock:
                         self._running = False
                     break
 
                 await asyncio.sleep(self._intervalSeconds)
->>>>>>> f4779dcd
         except asyncio.CancelledError:
             logger.debug("Typing indicator loop cancelled")
             raise