--- conflicted
+++ resolved
@@ -36,12 +36,7 @@
 from .app_error import ApplicationError
 from .app_options import ApplicationOptions
 
-<<<<<<< HEAD
-# from .auth import AuthManager, OAuth, OAuthOptions
-from .route import Route, RouteHandler, agentic_selector
-=======
 from .route import Route, RouteHandler
->>>>>>> 1f2ce31b
 from .state import TurnState
 from ..channel_service_adapter import ChannelServiceAdapter
 from .oauth import Authorization
